--- conflicted
+++ resolved
@@ -73,13 +73,9 @@
       test_size_standard();
       test_empty_empty();
       test_empty_standard();
-<<<<<<< HEAD
-      
-      // Utility
-=======
+
 //      
 //      // Utility
->>>>>>> cfddb045
       test_percolateDown_nothing();
       test_percolateDown_oneLevel();
       test_percolateDown_twoLevels();
